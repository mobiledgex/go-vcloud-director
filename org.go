--- conflicted
+++ resolved
@@ -13,15 +13,10 @@
 
 type Org struct {
 	Org *types.Org
-	c   Client
+	c   *Client
 }
 
-<<<<<<< HEAD
-// NewOrg creates a new org client
-func NewOrg(c Client) *Org {
-=======
 func NewOrg(c *Client) *Org {
->>>>>>> bc10bc63
 	return &Org{
 		Org: new(types.Org),
 		c:   c,
@@ -38,13 +33,9 @@
 				return Catalog{}, fmt.Errorf("error decoding org response: %s", err)
 			}
 
-			req := o.c.NewRequest(map[string]string{}, "GET", u, nil)
+			req := o.c.NewRequest(map[string]string{}, "GET", *u, nil)
 
-<<<<<<< HEAD
-			resp, err := checkResp(o.c.DoHTTP(req))
-=======
 			resp, err := checkResp(o.c.Http.Do(req))
->>>>>>> bc10bc63
 			if err != nil {
 				return Catalog{}, fmt.Errorf("error retreiving catalog: %s", err)
 			}
